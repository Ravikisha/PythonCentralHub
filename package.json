{
  "name": "pythoncentralhub",
  "type": "module",
  "version": "0.0.1",
  "scripts": {
    "dev": "astro dev",
    "start": "astro dev",
    "build": "astro check && astro build",
    "preview": "astro preview",
    "astro": "astro"
  },
  "dependencies": {
    "@astrojs/check": "^0.3.1",
    "@astrojs/sitemap": "^3.0.3",
    "@astrojs/starlight": "^0.12.0",
    "@astrojs/starlight-tailwind": "^2.0.1",
    "@astrojs/tailwind": "^5.0.2",
    "@astropub/md": "^0.3.0",
    "astro": "^3.2.3",
    "astro-robots-txt": "^1.0.0",
<<<<<<< HEAD
    "browserless": "^10.2.3",
    "mermaid": "^10.6.1",
    "puppeteer": "^21.6.1",
=======
>>>>>>> 50cec8bf
    "sharp": "^0.32.5",
    "shiki": "^0.14.5",
    "tailwindcss": "^3.3.5",
    "typescript": "^5.2.2",
    "unist-util-visit": "^5.0.0"
  },
  "devDependencies": {
    "@vite-pwa/astro": "^0.1.5",
    "rehype-pretty-code": "^0.10.2"
  }
}<|MERGE_RESOLUTION|>--- conflicted
+++ resolved
@@ -18,12 +18,6 @@
     "@astropub/md": "^0.3.0",
     "astro": "^3.2.3",
     "astro-robots-txt": "^1.0.0",
-<<<<<<< HEAD
-    "browserless": "^10.2.3",
-    "mermaid": "^10.6.1",
-    "puppeteer": "^21.6.1",
-=======
->>>>>>> 50cec8bf
     "sharp": "^0.32.5",
     "shiki": "^0.14.5",
     "tailwindcss": "^3.3.5",
